function [X_tip, d, u] = probeTipAndOrientation( above, below, lengths, widths, P, image_line, threshold, normalize, varargin )
%PROBETIPANDORIENTATION Linear estimation of probe tip and orientation
%
% ## Syntax
% [X_tip, d, u] = probeTipAndOrientation(...
%     above, below, lengths, widths, P, image_line, threshold, normalize...
%     [, I]
% )
%
% ## Description
% [X_tip, d, u] = probeTipAndOrientation(...
%     above, below, lengths, widths, P, image_line, threshold, normalize...
%     [, I]
% )
%   Uses a linear method (minimization of algebraic, not geometric error)
%   to calculate the position of the probe tip and the orientation of the
%   probe, given the positions of points on the probe in the image, and
%   given calibration information for the camera and the probe dimensions.
%
% ## Input Arguments
%
% above -- Interest points along lower edge of probe
%   Points located at higher y-coordinates than the probe midline in the
%   image. An n x 2 array of image coordinates.
%
% below -- Interest points along upper edge of probe
%   Points located at lower y-coordinates than the probe midline in the
%   image. An n x 2 array of image coordinates. `below(i, :)` is the point
%   oppposite `above(i, :)` on an edge between two colour bands of the
%   probe.
%
% lengths -- Probe length measurements
%   A vector of length `n` containing the measured physical distances of
%   the pairs of points in `above` and `below` from the tip of the probe.
%
% widths -- Probe diameter measurements
%   A vector of length `n` containing the measured diameters of the probe
%   at each of the locations corresponding to the points in `above` and
%   `below`.
%
% P -- Camera projection matrix
%   The camera matrix (intrinsic and extrinsic parameters) corresponding to
%   the image points in `above` and `below`. The camera must be a finite
%   camera, not an affine camera.
%
% image_line -- Estimated probe axis in image
%   A 3-vector containing the homogenous coordinates of a line in the image
%   approximating the probe axis. The solution will constrain the probe to
%   lie along this line in the image.
%
% threshold -- Convergence threshold
%   Used as the convergence threshold for the 'homography1D.m' subroutine.
%
% normalize -- Choice of image point normalization
%   Whether or not to perform normalization of point coordinates
%   prior to estimating a 1D homography as a subroutine, 'homography1D.m'.
%
% I -- Image for debugging visualization
%   If passed, the function will plot intermediate results on top of this
%   image, for debugging/visualization purposes. It will also output
%   debugging information to the console.
%
% ## Output Arguments
%
% X_tip -- Probe tip
%   The 3D position of the probe tip, output as a 3 x 1 vector.
%
% d -- Probe orientation vector
%   A 3 x 1 unit vector aligned with the axis of the probe in space.
%
% u -- Probe normal vector
%   A 3 x 1 unit vector perpendicular to the plane formed by the axis of
%   the probe in space and the camera centre, pointing towards the bottom
%   of the image.
%
% ## Side Effects
%
% - Opens figures for debugging visualizations, and produces console
%   output, if `I` is passed as an input argument.
%
% ## References
% - R. Hartley and A. Zisserman. Multiple View Geometry in Computer Vision,
%   2nd Edition. Cambridge, UK: Cambridge University Press, 2003.
%
% See also homography1D

% Bernard Llanos
% Supervised by Dr. Y.H. Yang
% University of Alberta, Department of Computing Science
% File created March 8, 2017

nargoutchk(3, 3);
narginchk(8, 9);

verbose = ~isempty(varargin);
if verbose
    I = varargin{1};
    image_size = size(I);
    image_size = image_size(1:2);
end

<<<<<<< HEAD
% Find an initial estimate of `u`
u = probeNormalFromImageLine(image_line, P);
=======
% Center the camera at the origin
P_center = null(P).'; % Camera center
% Assume P_center(end) ~= 0 (i.e. Finite camera)
P_center = P_center(1:3) ./ P_center(end);
P = [P(1:3, 1:3) zeros(3, 1)];

u = planeNormalFromImageLine(P, image_line);
>>>>>>> 3fe40523

n = size(above, 1);
nAll = 2 * n;
above = [above, ones(n, 1)];
below = [below, ones(n, 1)];
allPoints = [above; below];

l = repmat(lengths, 2, 1);

% Find an initial estimate of the probe tip in the image
[camera_xAxis, camera_yAxis] = cameraAxes( P );

    % `X_tip_image` is expressed in normalized homogenous coordinates
    function [X_tip_image, X_end_image, tangent_3D] = parametersFromMidline(image_line)
        % Convert the points to 1D coordinates on the estimated line
        image_line_points = closestPointOnLine(repmat(image_line, nAll, 1), allPoints(:, 1:2));
        tangent = [image_line(2), -image_line(1)];
        tangent = tangent / norm(tangent);
        image_distances = image_line_points - repmat(image_line_points(1, :), nAll, 1);
        image_distances = dot(image_distances, repmat(tangent, nAll, 1), 2);
        H = homography1D( l, image_distances, normalize, threshold );
        X_tip_image = (H * [0; 1]).';
        X_tip_image = X_tip_image(1) / X_tip_image(2);
        X_tip_image = [image_line_points(1, :) + tangent * X_tip_image, 1];
        X_end_image = (H * [max(lengths); 1]).';
        X_end_image = X_end_image(1) / X_end_image(2);
        X_end_image = [image_line_points(1, :) + tangent * X_end_image, 1];
        
        if verbose
            figure;
            imshow(I);
            hold on
            line_points_plotting = lineToBorderPoints(image_line, image_size);
            line(line_points_plotting([1,3]), line_points_plotting([2,4]), 'Color', 'c');
            scatter(allPoints(:, 1), allPoints(:, 2), 'g.');
            scatter(image_line_points(:, 1), image_line_points(:, 2), 'bo');
            reprojected_points = (H * [l ones(nAll, 1)].').';
            reprojected_points = reprojected_points(:, 1) ./ reprojected_points(:, 2);
            reprojected_points = image_line_points(1, :) + repmat(tangent, nAll, 1) .* repmat(reprojected_points, 1, 2);
            scatter(reprojected_points(:, 1), reprojected_points(:, 2), 'r.');
            scatter(X_tip_image(1), X_tip_image(2), 'm+');
            scatter(X_end_image(1), X_end_image(2), 'c+');
            hold off
            legend(...
                'Estimated axis', 'Detected points', 'Projected onto axis',...
                'Reprojected from homography', 'Estimated tip',...
                'Estimated furthest detected point'...
                );
            title('1D Homography Estimation')
        end
        
        % Find the tangent vector in world coordinates (aligned with the
        % image plane)
        tangent_3D = camera_xAxis * tangent(1) + camera_yAxis * tangent(2);
        tangent_3D = tangent_3D(1:3, :);
    end

[X_tip_image, X_end_image, ~] = parametersFromMidline(image_line);

% Parameterize the probe tip as a point on the ray through `X_tip_image`
% P_inv = pinv(P); % Pseudoinverse
% This simplifies to the following, for a camera centered at the origin
P_inv = [ inv(P(1:3, 1:3)); zeros(1, 3)];
X_tip_basis_ray = (P_inv * X_tip_image.').';
X_end_basis_ray = (P_inv * X_end_image.').';

% From P * (X_tip + l_i * [d; 0] + r * [u; 0]) ~ x_i
% So cross(P * (X_tip + l_i * [d; 0] + r * [u; 0]), x_i) = 0
% An image line and its known cross ratios have 5 degrees of freedom, so it
% is necessary to reduce the number of parameters:
%   Substitute `X_tip = P_center + lambda1 * X_tip_basis_ray + lambda2 * [tangent_3D; 0]`
%   Note: `X_tip = P_center + lambda1 * X_tip_basis_ray + lambda2 * [u; 0]`
%     produces a sub-optimal solution, in which the probe axis tilts until
%     it is a diagonal of the approximate rectangle formed by the points
%     detected along the probe.
%
% Normalization of `d` is a nonlinear constraint.
%   Reparameterize as P * (X_tip * (1 - k) + X_end * k + r * [u; 0]) ~ x_i,
%   Where k is the normalized version of 1_i. (The last point
%   detected on the probe has k = 1).
%   `X_end = P_center + lambda3 * X_end_basis_ray + lambda4 * [tangent_3D; 0]`
%
% Express as a matrix A * [lambda1; lambda2; lambda3; lambda4] = b
% Lastly, assume `lambda2` and `lambda4` are zero, as they have effectively
% been determined by the 1D homography.
x1 = allPoints(:, 1);
x2 = allPoints(:, 2);
r = repmat(widths / 2, 2, 1); % Take radii, not diameters
r(n+1:end) = -r(n+1:end); % Account for the opposition between `above` and `below`

k = l / max(lengths);

P1_1 = P(1,1);
P1_2 = P(1,2);
P1_3 = P(1,3);
P2_1 = P(2,1);
P2_2 = P(2,2);
P2_3 = P(2,3);
P3_1 = P(3,1);
P3_2 = P(3,2);
P3_3 = P(3,3);

    function A = rhs(X_tip_basis_ray, X_end_basis_ray)
        Xb1 = X_tip_basis_ray(1);
        Xb2 = X_tip_basis_ray(2);
        Xb3 = X_tip_basis_ray(3);
        Xe1 = X_end_basis_ray(1);
        Xe2 = X_end_basis_ray(2);
        Xe3 = X_end_basis_ray(3);
        A = [
            (P2_1.*Xb1.*(k - 1) - x2.*(P3_1.*Xb1.*(k - 1) + P3_2.*Xb2.*(k - 1) + P3_3.*Xb3.*(k - 1)) + P2_2.*Xb2.*(k - 1) + P2_3.*Xb3.*(k - 1)),...
            (x2.*(P3_1.*Xe1.*k + P3_2.*Xe2.*k + P3_3.*Xe3.*k) - P2_1.*Xe1.*k - P2_2.*Xe2.*k - P2_3.*Xe3.*k);
            
            (x1.*(P3_1.*Xb1.*(k - 1) + P3_2.*Xb2.*(k - 1) + P3_3.*Xb3.*(k - 1)) - P1_1.*Xb1.*(k - 1) - P1_2.*Xb2.*(k - 1) - P1_3.*Xb3.*(k - 1)),...
            (P1_1.*Xe1.*k - x1.*(P3_1.*Xe1.*k + P3_2.*Xe2.*k + P3_3.*Xe3.*k) + P1_2.*Xe2.*k + P1_3.*Xe3.*k);
            
            (x2.*(P1_1.*Xb1.*(k - 1) + P1_2.*Xb2.*(k - 1) + P1_3.*Xb3.*(k - 1)) - x1.*(P2_1.*Xb1.*(k - 1) + P2_2.*Xb2.*(k - 1) + P2_3.*Xb3.*(k - 1))),...
            (x1.*(P2_1.*Xe1.*k + P2_2.*Xe2.*k + P2_3.*Xe3.*k) - x2.*(P1_1.*Xe1.*k + P1_2.*Xe2.*k + P1_3.*Xe3.*k)),...
            ];
    end

A = rhs(X_tip_basis_ray, X_end_basis_ray);

    function b = lhs(u)
        u1 = u(1);
        u2 = u(2);
        u3 = u(3);
        b = [
            x2.*(P3_1.*(r.*u1) + P3_2.*(r.*u2) + P3_3.*(r.*u3)) - P2_1.*(r.*u1) - P2_2.*(r.*u2) - P2_3.*(r.*u3);
            x1.*(P3_1.*(r.*u1) + P3_2.*(r.*u2) + P3_3.*(r.*u3)) + P1_1.*(r.*u1) + P1_2.*(r.*u2) + P1_3.*(r.*u3);
            x1.*(P2_1.*(r.*u1) + P2_2.*(r.*u2) + P2_3.*(r.*u3)) - x2.*(P1_1.*(r.*u1) + P1_2.*(r.*u2) + P1_3.*(r.*u3))
       ];
    end

b = lhs(u);

% Minimize L2 norm of (A.p - b)
p = A \ b;

<<<<<<< HEAD
% Update the estimate of `u`
    function updateSolution(p)
        d = p(3:end).';
        d = d ./ repmat(norm(d), 1, 3); % Normalize
        d_image = (P * [d 0].').';
        X_tip = P_center + p(1) * X_tip_basis_ray + p(2) * [tangent_3D.' 0];
        X_tip_image = (P * X_tip.').';
        image_line = cross(d_image, X_tip_image);
        u = probeNormalFromImageLine(image_line, P);
        [X_tip_image, tangent_3D] = parametersFromMidline(image_line);
        X_tip_basis_ray = (P_inv * X_tip_image.').';
        
        if verbose
            plotProbeReprojection(...
                I, above, below, lengths, widths, P, d, u, X_tip(1:3),...
                sprintf('Linear solution obtained at iteration %d', i)...
            );
        end
    end
=======
X_tip = p(1) * X_tip_basis_ray;
X_tip = X_tip(1:3);
X_end = p(2) * X_end_basis_ray;
X_end = X_end(1:3);
>>>>>>> 3fe40523

% The probe must be in-front of the camera
depth_X_tip = depthFromCamera(P, X_tip);
if depth_X_tip < 0
    X_tip = -X_tip;
    X_end = -X_end;
end

d = X_end - X_tip;
estimated_length = norm(d);
scale = max(lengths) / estimated_length;
d = d ./ repmat(estimated_length, 1, 3); % Normalize

% Rescale so that the probe has the correct length
X_tip = scale * X_tip;

% Transform back to world coordinates
X_tip = X_tip + P_center;

if verbose
    fprintf('Linear solution for probe pose:');
    X_tip %#ok<NOPRT>
    d %#ok<NOPRT>
    u %#ok<NOPRT>
end

end

<|MERGE_RESOLUTION|>--- conflicted
+++ resolved
@@ -99,10 +99,6 @@
     image_size = image_size(1:2);
 end
 
-<<<<<<< HEAD
-% Find an initial estimate of `u`
-u = probeNormalFromImageLine(image_line, P);
-=======
 % Center the camera at the origin
 P_center = null(P).'; % Camera center
 % Assume P_center(end) ~= 0 (i.e. Finite camera)
@@ -110,7 +106,6 @@
 P = [P(1:3, 1:3) zeros(3, 1)];
 
 u = planeNormalFromImageLine(P, image_line);
->>>>>>> 3fe40523
 
 n = size(above, 1);
 nAll = 2 * n;
@@ -250,32 +245,10 @@
 % Minimize L2 norm of (A.p - b)
 p = A \ b;
 
-<<<<<<< HEAD
-% Update the estimate of `u`
-    function updateSolution(p)
-        d = p(3:end).';
-        d = d ./ repmat(norm(d), 1, 3); % Normalize
-        d_image = (P * [d 0].').';
-        X_tip = P_center + p(1) * X_tip_basis_ray + p(2) * [tangent_3D.' 0];
-        X_tip_image = (P * X_tip.').';
-        image_line = cross(d_image, X_tip_image);
-        u = probeNormalFromImageLine(image_line, P);
-        [X_tip_image, tangent_3D] = parametersFromMidline(image_line);
-        X_tip_basis_ray = (P_inv * X_tip_image.').';
-        
-        if verbose
-            plotProbeReprojection(...
-                I, above, below, lengths, widths, P, d, u, X_tip(1:3),...
-                sprintf('Linear solution obtained at iteration %d', i)...
-            );
-        end
-    end
-=======
 X_tip = p(1) * X_tip_basis_ray;
 X_tip = X_tip(1:3);
 X_end = p(2) * X_end_basis_ray;
 X_end = X_end(1:3);
->>>>>>> 3fe40523
 
 % The probe must be in-front of the camera
 depth_X_tip = depthFromCamera(P, X_tip);
