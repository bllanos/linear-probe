--- conflicted
+++ resolved
@@ -162,12 +162,9 @@
 % Debugging tools
 verbose_linear_estimation = true; % Requires `I_filename` to be valid
 display_linear_estimation = true; % Requires `I_filename` to be valid
-<<<<<<< HEAD
 verbose_nonlinear_estimation = true;
 display_nonlinear_estimation = true; % Requires `I_filename` to be valid
-=======
 display_axis_points = true; % Requires `I_filename` to be valid
->>>>>>> 3fe40523
 
 %% Load input data
 detection_variables_required = {...
@@ -221,7 +218,7 @@
 lengths = vertcat(probe_detection_matches_filtered(:).matchedLength);
 widths = vertcat(probe_detection_matches_filtered(:).matchedWidth);
 if verbose_linear_estimation
-    [X_tip, probe_axis, u] = probeTipAndOrientation(...
+    [X_tip, probe_axis] = probeTipAndOrientation(...
         above, below, lengths, widths, P, image_centerline,...
         linear_convergence_threshold, normalize_homography1D, I...
     ); %#ok<UNRCH>
@@ -239,10 +236,9 @@
             );
 end
 
-<<<<<<< HEAD
 %% Nonlinear estimation of probe location
 
-[ X_tip, d, u ] = probeTipAndOrientationNonlinear(...
+[ X_tip, probe_axis, u ] = probeTipAndOrientationNonlinear(...
     above, below, lengths, widths, P, X_tip, d,...
     verbose_nonlinear_estimation...
     );
@@ -253,7 +249,7 @@
                 'Reprojection of nonlinearly estimated probe location'...
             );
 end
-=======
+
 %% Generate data to output
 
 [above_reprojected, below_reprojected] = reprojectProbe(...
@@ -294,5 +290,4 @@
         'probe_axis_locations',...
         'probe_axis'...
     } ];
-uisave(save_variables_list,'probeLocalizationResults')
->>>>>>> 3fe40523
+uisave(save_variables_list,'probeLocalizationResults')